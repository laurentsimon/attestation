name: Generate attestation libraries
on:
  push:
    branches:
      - "main"
  schedule:
    # There are two reasons we may need to regenerate libraries.
    # First, there's an explicit change merged into main. That's caught by the
    # other trigger. The second reason is when protoc is updated to a newer
    # version (still within the versions specified here, as 3.x may map to 3.20
    # instead of 3.19) without any changes to the main branch of this
    # repository. For this reason, the second trigger runs this workflow once a
    # week.
    - cron: '0 14 * * 1'
jobs:
  run-make-protos:
    runs-on: ubuntu-latest
    steps:
      - name: Install protoc
        uses: arduino/setup-protoc@a8b67ba40b37d35169e222f3bb352603327985b6
        with:
<<<<<<< HEAD
          version: '24.x'
=======
          version: '23.x'
      - name: Install Python
        uses: actions/setup-python@0a5c61591373683505ea898e09a3ea4f39ef2b9c
        with:
          python-version: '3.x'
>>>>>>> e55b2c90
      - name: Install Go
        uses: actions/setup-go@0c52d547c9bc32b1aa3301fd7a9cb496313a4491
        with:
          go-version: 1.20.x
      - name: setup env
        run: |
          echo "$(go env GOPATH)/bin" >> $GITHUB_PATH
      - name: Checkout repo
        uses: actions/checkout@b4ffde65f46336ab88eb53be808477a3936bae11
      - name: Generate libraries
        run: |
          make protos
      - name: Create PR
        # This step opens a PR if make protos resulted in a difference from
        # what's currently in the main branch. It has no permissions to write to
        # the repository, maintainers are required to approve and merge the PRs.
        uses: peter-evans/create-pull-request@153407881ec5c347639a548ade7d8ad1d6740e38
        with:
          commit-message: Regenerate attestation libraries
          title: Regenerate attestation libraries
          body: This PR updates the attestation libraries generated using protoc.
          base: main
          branch: actions-regenerate-attestation-libraries
          delete-branch: true
          signoff: true
          author: GitHub <noreply@github.com>
          committer: GitHub <noreply@github.com><|MERGE_RESOLUTION|>--- conflicted
+++ resolved
@@ -19,15 +19,11 @@
       - name: Install protoc
         uses: arduino/setup-protoc@a8b67ba40b37d35169e222f3bb352603327985b6
         with:
-<<<<<<< HEAD
           version: '24.x'
-=======
-          version: '23.x'
       - name: Install Python
         uses: actions/setup-python@0a5c61591373683505ea898e09a3ea4f39ef2b9c
         with:
           python-version: '3.x'
->>>>>>> e55b2c90
       - name: Install Go
         uses: actions/setup-go@0c52d547c9bc32b1aa3301fd7a9cb496313a4491
         with:
